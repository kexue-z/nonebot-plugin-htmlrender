--- conflicted
+++ resolved
@@ -79,11 +79,7 @@
             await _browser.close()
         _browser = None
     if _playwright:
-<<<<<<< HEAD
-        # await asyncio.wait_for(_playwright.stop(), timeout=3)
-=======
-        await asyncio.wait_for(_playwright.stop(), timeout=3)
->>>>>>> 0b9a5404
+        # await _playwright.stop()
         _playwright = None
 
 
