#!/usr/bin/env python3
# -*- coding: utf-8 -*-
"""
@Author         : yanyongyu
@Date           : 2021-03-12 13:42:43
@LastEditors    : yanyongyu
@LastEditTime   : 2021-11-01 14:05:41
@Description    : None
@GitHub         : https://github.com/yanyongyu
"""
__author__ = "yanyongyu"

from contextlib import asynccontextmanager
from typing import AsyncIterator, Optional

<<<<<<< HEAD
from nonebot import get_driver, get_plugin_config
=======
from nonebot import get_plugin_config
>>>>>>> 6d985ca9
from nonebot.log import logger
from playwright.async_api import Browser, Error, Page, Playwright, async_playwright

from .config import Config

<<<<<<< HEAD

class ConfigError(Exception):
    pass


config = get_plugin_config(get_driver().config.dict())
=======
config = get_plugin_config(Config)
>>>>>>> 6d985ca9

_browser: Optional[Browser] = None
_playwright: Optional[Playwright] = None


async def init(**kwargs) -> Browser:
    global _browser
    global _playwright
    _playwright = await async_playwright().start()
    try:
        _browser = await launch_browser(**kwargs)
    except Error:
        await install_browser()
        _browser = await launch_browser(**kwargs)
    return _browser


async def launch_browser(**kwargs) -> Browser:
    assert _playwright is not None, "Playwright 没有安装"

    if config.htmlrender_browser_channel:
        kwargs["channel"] = config.htmlrender_browser_channel

    if config.htmlrender_proxy_host:
        kwargs["proxy"] = {
            "server": config.htmlrender_proxy_host,
        }
    if config.htmlrender_browser == "firefox":
        logger.info("使用 firefox 启动")
        return await _playwright.firefox.launch(**kwargs)

    # 默认使用 chromium
    logger.info("使用 chromium 启动")
    return await _playwright.chromium.launch(**kwargs)


async def get_browser(**kwargs) -> Browser:
    return _browser if _browser and _browser.is_connected() else await init(**kwargs)


@asynccontextmanager
async def get_new_page(device_scale_factor: float = 2, **kwargs) -> AsyncIterator[Page]:
    browser = await get_browser()
    page = await browser.new_page(device_scale_factor=device_scale_factor, **kwargs)
    try:
        yield page
    finally:
        await page.close()


async def shutdown_browser():
    global _browser
    global _playwright
    if _browser:
        await _browser.close()
        _browser = None
    if _playwright:
        await _playwright.stop()  # type: ignore
        _playwright = None


async def install_browser():
    import os
    import sys

    from playwright.__main__ import main

    if host := config.htmlrender_download_host:
        logger.info("使用配置源进行下载")
        os.environ["PLAYWRIGHT_DOWNLOAD_HOST"] = host
    else:
        logger.info("使用镜像源进行下载")
        os.environ[
            "PLAYWRIGHT_DOWNLOAD_HOST"
        ] = "https://npmmirror.com/mirrors/playwright/"
    success = False

    if config.htmlrender_browser == "firefox":
        logger.info("正在安装 firefox")
        sys.argv = ["", "install", "firefox"]
    else:
        # 默认使用 chromium
        logger.info("正在安装 chromium")
        sys.argv = ["", "install", "chromium"]
    try:
        logger.info("正在安装依赖")
        os.system("playwright install-deps")  # noqa: ASYNC102, S605, S607
        main()
    except SystemExit as e:
        if e.code == 0:
            success = True
    if not success:
        logger.error("浏览器更新失败, 请检查网络连通性")<|MERGE_RESOLUTION|>--- conflicted
+++ resolved
@@ -13,26 +13,16 @@
 from contextlib import asynccontextmanager
 from typing import AsyncIterator, Optional
 
-<<<<<<< HEAD
 from nonebot import get_driver, get_plugin_config
-=======
 from nonebot import get_plugin_config
->>>>>>> 6d985ca9
 from nonebot.log import logger
 from playwright.async_api import Browser, Error, Page, Playwright, async_playwright
 
 from .config import Config
 
-<<<<<<< HEAD
 
-class ConfigError(Exception):
-    pass
+config = get_plugin_config(Config)
 
-
-config = get_plugin_config(get_driver().config.dict())
-=======
-config = get_plugin_config(Config)
->>>>>>> 6d985ca9
 
 _browser: Optional[Browser] = None
 _playwright: Optional[Playwright] = None
